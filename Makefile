--- conflicted
+++ resolved
@@ -6,11 +6,7 @@
 dep_clique  = git https://github.com/emqtt/clique
 
 BUILD_DEPS = emqttd cuttlefish
-<<<<<<< HEAD
 dep_emqttd = git https://github.com/emqtt/emqttd master
-=======
-dep_emqttd = git https://github.com/emqtt/emqttd emq24
->>>>>>> cb421336
 dep_cuttlefish = git https://github.com/emqtt/cuttlefish
 
 NO_AUTOPATCH = cuttlefish
