--- conflicted
+++ resolved
@@ -1,23 +1,12 @@
-<<<<<<< HEAD
 PROJECT = emqx_stomp
 PROJECT_DESCRIPTION = EMQ X Stomp Protocol Plugin
-PROJECT_VERSION = 2.3.0
-=======
-PROJECT = emq_stomp
-PROJECT_DESCRIPTION = Stomp Protocol Plugin
 PROJECT_VERSION = 2.3.2
->>>>>>> 146ce6f2
 
 DEPS = clique
 dep_clique  = git https://github.com/emqtt/clique
 
-<<<<<<< HEAD
 BUILD_DEPS = emqx cuttlefish
-dep_emqx = git git@github.com:emqx/emqx-enterprise
-=======
-BUILD_DEPS = emqttd cuttlefish
-dep_emqttd = git https://github.com/emqtt/emqttd master
->>>>>>> 146ce6f2
+dep_emqx = git git@github.com:emqx/emqx-enterprise master
 dep_cuttlefish = git https://github.com/emqtt/cuttlefish
 
 NO_AUTOPATCH = cuttlefish
