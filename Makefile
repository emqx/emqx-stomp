PROJECT = emqx_stomp
PROJECT_DESCRIPTION = EMQ X Stomp Protocol Plugin
PROJECT_MOD = emqx_stomp

DEPS = clique
dep_clique = git https://github.com/emqx/clique v0.3.11

CUR_BRANCH := $(shell git branch | grep -e "^*" | cut -d' ' -f 2)
BRANCH := $(if $(filter $(CUR_BRANCH), master develop testing), $(CUR_BRANCH), testing)

BUILD_DEPS = emqx cuttlefish
<<<<<<< HEAD
dep_emqx = git https://github.com/emqx/emqx master
=======
dep_emqx = git-emqx https://github.com/emqx/emqx $(BRANCH)
>>>>>>> f8e6c6fb
dep_cuttlefish = git-emqx https://github.com/emqx/cuttlefish v2.2.1

NO_AUTOPATCH = cuttlefish

ERLC_OPTS += +debug_info

CT_SUITES = emqx_stomp

CT_NODE_NAME = emqxct@127.0.0.1
CT_OPTS = -cover test/ct.cover.spec -erl_args -name $(CT_NODE_NAME)

COVER = true

$(shell [ -f erlang.mk ] || curl -s -o erlang.mk https://raw.githubusercontent.com/emqx/erlmk/master/erlang.mk)
include erlang.mk

app.config::
	./deps/cuttlefish/cuttlefish -l info -e etc/ -c etc/emqx_stomp.conf -i priv/emqx_stomp.schema -d data

$(CUTTLEFISH_SCRIPT): rebar-deps
	@if [ ! -f cuttlefish ]; then make -C _build/default/lib/cuttlefish; fi

distclean::
	@rm -rf _build cover deps logs log data
	@rm -f rebar.lock compile_commands.json cuttlefish

rebar-deps:
	rebar3 get-deps

rebar-clean:
	@rebar3 clean

rebar-compile: rebar-deps
	rebar3 compile

rebar-ct: app.config
	rebar3 ct

rebar-xref:
	@rebar3 xref<|MERGE_RESOLUTION|>--- conflicted
+++ resolved
@@ -6,14 +6,12 @@
 dep_clique = git https://github.com/emqx/clique v0.3.11
 
 CUR_BRANCH := $(shell git branch | grep -e "^*" | cut -d' ' -f 2)
-BRANCH := $(if $(filter $(CUR_BRANCH), master develop testing), $(CUR_BRANCH), testing)
+BRANCH := $(if $(filter $(CUR_BRANCH), master develop), $(CUR_BRANCH), develop)
 
 BUILD_DEPS = emqx cuttlefish
-<<<<<<< HEAD
+
 dep_emqx = git https://github.com/emqx/emqx master
-=======
-dep_emqx = git-emqx https://github.com/emqx/emqx $(BRANCH)
->>>>>>> f8e6c6fb
+
 dep_cuttlefish = git-emqx https://github.com/emqx/cuttlefish v2.2.1
 
 NO_AUTOPATCH = cuttlefish
