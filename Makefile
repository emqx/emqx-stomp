--- conflicted
+++ resolved
@@ -9,11 +9,7 @@
 BRANCH := $(if $(filter $(CUR_BRANCH), master develop), $(CUR_BRANCH), develop)
 
 BUILD_DEPS = emqx cuttlefish
-<<<<<<< HEAD
-dep_emqx = git-emqx https://github.com/emqx/emqx release-3.1
-=======
 dep_emqx = git-emqx https://github.com/emqx/emqx $(BRANCH)
->>>>>>> b039021a
 dep_cuttlefish = git-emqx https://github.com/emqx/cuttlefish v2.2.1
 
 NO_AUTOPATCH = cuttlefish
