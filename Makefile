<<<<<<< HEAD
PROJECT = emq_stomp
PROJECT_DESCRIPTION = Stomp Protocol Plugin
PROJECT_VERSION = 2.3.11

DEPS = clique
dep_clique = git https://github.com/emqtt/clique v0.3.10

BUILD_DEPS = emqttd cuttlefish
dep_emqttd = git https://github.com/emqtt/emqttd master
dep_cuttlefish = git https://github.com/emqtt/cuttlefish v2.0.11
=======
PROJECT = emqx_stomp
PROJECT_DESCRIPTION = EMQ X Stomp Protocol Plugin
PROJECT_VERSION = 3.0
PROJECT_MOD = emqx_stomp

DEPS = clique
dep_clique = git https://github.com/emqx/clique v0.3.11

BUILD_DEPS = emqx cuttlefish
dep_emqx = git https://github.com/emqx/emqx emqx30
dep_cuttlefish = git https://github.com/emqx/cuttlefish v2.2.0
>>>>>>> 8660294e

NO_AUTOPATCH = cuttlefish

ERLC_OPTS += +debug_info

CT_SUITES = emqx_stomp

CT_NODE_NAME = emqxct@127.0.0.1
CT_OPTS = -cover test/ct.cover.spec -erl_args -name $(CT_NODE_NAME)

COVER = true

include erlang.mk

app:: rebar.config

app.config::
	./deps/cuttlefish/cuttlefish -l info -e etc/ -c etc/emqx_stomp.conf -i priv/emqx_stomp.schema -d data<|MERGE_RESOLUTION|>--- conflicted
+++ resolved
@@ -1,15 +1,3 @@
-<<<<<<< HEAD
-PROJECT = emq_stomp
-PROJECT_DESCRIPTION = Stomp Protocol Plugin
-PROJECT_VERSION = 2.3.11
-
-DEPS = clique
-dep_clique = git https://github.com/emqtt/clique v0.3.10
-
-BUILD_DEPS = emqttd cuttlefish
-dep_emqttd = git https://github.com/emqtt/emqttd master
-dep_cuttlefish = git https://github.com/emqtt/cuttlefish v2.0.11
-=======
 PROJECT = emqx_stomp
 PROJECT_DESCRIPTION = EMQ X Stomp Protocol Plugin
 PROJECT_VERSION = 3.0
@@ -19,9 +7,8 @@
 dep_clique = git https://github.com/emqx/clique v0.3.11
 
 BUILD_DEPS = emqx cuttlefish
-dep_emqx = git https://github.com/emqx/emqx emqx30
+dep_emqx = git https://github.com/emqx/emqx master
 dep_cuttlefish = git https://github.com/emqx/cuttlefish v2.2.0
->>>>>>> 8660294e
 
 NO_AUTOPATCH = cuttlefish
 
