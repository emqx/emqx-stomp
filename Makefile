PROJECT = emqttd_stomp
PROJECT_DESCRIPTION = Stomp Protocol Plugin for EMQ broker
PROJECT_VERSION = 2.0

DEPS = gen_conf
dep_gen_conf = git https://github.com/emqtt/gen_conf master

<<<<<<< HEAD
dep_gen_conf = git https://github.com/emqtt/gen_conf
dep_emqttd   = git https://github.com/emqtt/emqttd
=======
BUILD_DEPS = emqttd
dep_emqttd = git https://github.com/emqtt/emqttd emq20
>>>>>>> a37afca1

ERLC_OPTS += +'{parse_transform, lager_transform}'

COVER = true

include erlang.mk

app:: rebar.config<|MERGE_RESOLUTION|>--- conflicted
+++ resolved
@@ -5,13 +5,8 @@
 DEPS = gen_conf
 dep_gen_conf = git https://github.com/emqtt/gen_conf master
 
-<<<<<<< HEAD
-dep_gen_conf = git https://github.com/emqtt/gen_conf
-dep_emqttd   = git https://github.com/emqtt/emqttd
-=======
 BUILD_DEPS = emqttd
-dep_emqttd = git https://github.com/emqtt/emqttd emq20
->>>>>>> a37afca1
+dep_emqttd = git https://github.com/emqtt/emqttd master
 
 ERLC_OPTS += +'{parse_transform, lager_transform}'
 
