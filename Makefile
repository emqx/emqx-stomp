<<<<<<< HEAD
PROJECT = emqx_stomp
PROJECT_DESCRIPTION = EMQ X Stomp Protocol Plugin
PROJECT_VERSION = 3.0
=======
PROJECT = emq_stomp
PROJECT_DESCRIPTION = Stomp Protocol Plugin
PROJECT_VERSION = 2.3.10
>>>>>>> 9081fe7b

DEPS = clique
dep_clique = git https://github.com/emqtt/clique

BUILD_DEPS = emqx cuttlefish
dep_emqx = git https://github.com/emqtt/emqttd emqx30
dep_cuttlefish = git https://github.com/emqtt/cuttlefish

TEST_DEPS = emqx_ct_helplers
dep_emqx_ct_helplers = git git@github.com:emqx/emqx_ct_helpers

NO_AUTOPATCH = cuttlefish

ERLC_OPTS += +debug_info
ERLC_OPTS += +'{parse_transform, lager_transform}'

COVER = true

include erlang.mk

app:: rebar.config

app.config::
	./deps/cuttlefish/cuttlefish -l info -e etc/ -c etc/emqx_stomp.conf -i priv/emqx_stomp.schema -d data<|MERGE_RESOLUTION|>--- conflicted
+++ resolved
@@ -1,22 +1,17 @@
-<<<<<<< HEAD
 PROJECT = emqx_stomp
 PROJECT_DESCRIPTION = EMQ X Stomp Protocol Plugin
 PROJECT_VERSION = 3.0
-=======
-PROJECT = emq_stomp
-PROJECT_DESCRIPTION = Stomp Protocol Plugin
-PROJECT_VERSION = 2.3.10
->>>>>>> 9081fe7b
+PROJECT_MOD = emqx_stomp
 
 DEPS = clique
-dep_clique = git https://github.com/emqtt/clique
+dep_clique = git https://github.com/emqx/clique
 
 BUILD_DEPS = emqx cuttlefish
 dep_emqx = git https://github.com/emqtt/emqttd emqx30
-dep_cuttlefish = git https://github.com/emqtt/cuttlefish
+dep_cuttlefish = git https://github.com/emqx/cuttlefish
 
 TEST_DEPS = emqx_ct_helplers
-dep_emqx_ct_helplers = git git@github.com:emqx/emqx_ct_helpers
+dep_emqx_ct_helplers = git git@github.com:emqx/emqx-ct-helpers
 
 NO_AUTOPATCH = cuttlefish
 
