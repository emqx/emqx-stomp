--- conflicted
+++ resolved
@@ -1,11 +1,7 @@
 {application, emqttd_stomp,
  [
   {description, "Stomp Protocol Plugin for emqttd broker"},
-<<<<<<< HEAD
-  {vsn, "1.1.3"},
-=======
   {vsn, "2.0"},
->>>>>>> 8edbc795
   {modules, []},
   {registered, []},
   {applications, [
